import difflib
import logging
from dataclasses import dataclass
from pathlib import Path

from aiofiles import open
from aiofiles.ospath import getsize

from wakapi_anyide.models.environment import Environment
from wakapi_anyide.watchers.types import Event

from hashlib import sha256
import random

logger = logging.getLogger(__name__)


@dataclass
class FileMetadata:
    path: str
    linecount: int
    checksum: str
    binary: bool
    
    @classmethod
    async def read(cls, path: str):

        #  Reads the file contents and returns the important metadata on it, but no content
        
        async with open(path, 'rb') as file: # Problem right here: Its reading in binary mode
            line = 0
            checksum = sha256(await file.read()).hexdigest()
            binary = False
            """ def _count_generator(reader):
                b = reader(1024 * 1024)
                while b:
                    yield b
                    b = reader(1024 * 1024) """
            try:
                # we might want to support any encoding type in the future. This will suffice though just to detect an error
                
                # Read line count without loading the file into memory
                # c_generator = _count_generator(file.raw.read)
                # count each \n
                # line = sum(buffer.count(b'\n') for buffer in c_generator) +1
                
                # WHY ON EARTH is the line count not working, no matter what I try?
                
                filearray = await file.read()
                filedecoded = filearray.decode()
                filelines = filedecoded.splitlines()
                line = len(filelines)
                
                logger.info('Line count:', line)
                
            except UnicodeDecodeError:
                line = (await getsize(path)) / 100 # Read file size in bytes instead of line count. Estimate 100 bytes a line
                binary = True
                
            return cls(
                path,
                line,
                checksum,
                binary
            )
<<<<<<< HEAD
=======
        else:
            async with open(path, 'rb') as file:
                return cls(
                    path,
                    await file.read(),
                    size
                )
    
    @classmethod
    def empty(cls, path: str):
        return cls(
            path,
            b"",
            0
        )

>>>>>>> c252fd70


def process_file_change(new_file: FileMetadata, old_file: FileMetadata, time: float, env: Environment) -> Event | None:
    filename = new_file.path
    file_extension = Path(new_file.path).suffix

    if (new_file.binary or old_file.binary):   
        if env.project.files.exclude_binary_files:
            logger.info(f"Ignored file {filename}")
            return
        file_extension=f"{filename}#wakapi-anyide-binaryfile" # if it is a binary file, add a flag
        
    lines_added = 0
    lines_removed = 0
    
    if new_file.checksum != old_file.checksum: # Compare checksums.If the file is modified, generate a baseline random line diff
        logger.info(f"File modified: {filename}")
        lines_added = random.randint(0, 20)
        lines_removed = random.randint(0, 20)
    
    # basic diff of either the linecount, or the byte count / 100 of the file 
    diff = new_file.linecount - old_file.linecount
    lines_added = max(0, diff)
    lines_removed = -min(0, diff)

    return Event(
        filename=filename,
        file_extension=file_extension,
        checksum=new_file.checksum,
        lines_added=lines_added,
        lines_removed=lines_removed,
        lines=new_file.linecount,
        time=time
    )<|MERGE_RESOLUTION|>--- conflicted
+++ resolved
@@ -63,25 +63,14 @@
                 checksum,
                 binary
             )
-<<<<<<< HEAD
-=======
-        else:
-            async with open(path, 'rb') as file:
-                return cls(
-                    path,
-                    await file.read(),
-                    size
-                )
-    
     @classmethod
     def empty(cls, path: str):
         return cls(
             path,
-            b"",
-            0
+            0,
+            "",
+            false
         )
-
->>>>>>> c252fd70
 
 
 def process_file_change(new_file: FileMetadata, old_file: FileMetadata, time: float, env: Environment) -> Event | None:
